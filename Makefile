--- conflicted
+++ resolved
@@ -8,13 +8,8 @@
 
 CARGO=CARGO_TARGET_DIR=build RUSTC="./rustc-$(ARCH).sh" cargo rustc
 CARGOFLAGS=--verbose --target=$(ARCH)-unknown-redox.json -- -L $(BUILD) \
-<<<<<<< HEAD
-	-C no-prepopulate-passes -C no-stack-check -C opt-level=3 \
-	-Z no-landing-pads \
-=======
 	-C no-prepopulate-passes -C no-stack-check -C opt-level=2 \
 	-Z no-landing-pads -Z orbit \
->>>>>>> 1ee8b004
 	-A dead_code
 RUSTC=RUST_BACKTRACE=1 rustc
 RUSTDOC=rustdoc --target=$(ARCH)-unknown-redox.json -L $(BUILD) \
