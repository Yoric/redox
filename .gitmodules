[submodule "rust"]
	path = rust
	url = https://github.com/rust-lang/rust.git
[submodule "crates/ion"]
	path = crates/ion
	url = https://github.com/redox-os/ion.git
[submodule "crates/orbtk"]
	path = crates/orbtk
	url = https://github.com/redox-os/orbtk.git
[submodule "crates/coreutils"]
	path = crates/coreutils
	url = https://github.com/redox-os/coreutils.git
[submodule "libc"]
	path = libc
	url = https://github.com/redox-os/libc.git
[submodule "crates/orbclient"]
	path = crates/orbclient
	url = https://github.com/redox-os/orbclient.git
[submodule "crates/orbutils"]
	path = crates/orbutils
	url = https://github.com/redox-os/orbutils.git
[submodule "crates/redoxfs"]
	path = crates/redoxfs
	url = https://github.com/redox-os/redoxfs.git
[submodule "crates/extrautils"]
	path = crates/extrautils
	url = https://github.com/redox-os/extrautils.git
[submodule "crates/binutils"]
	path = crates/binutils
	url = https://github.com/redox-os/binutils.git
[submodule "crates/games"]
	path = crates/games
	url = https://github.com/redox-os/games-for-redox.git
[submodule "crates/termion"]
	path = crates/termion
	url = https://github.com/ticki/termion.git
[submodule "installer"]
	path = installer
	url = https://github.com/redox-os/installer.git
[submodule "crates/zfs"]
	path = crates/zfs
	url = https://github.com/redox-os/zfs.git
[submodule "crates/extra"]
	path = crates/extra
	url = https://github.com/redox-os/libextra.git
[submodule "crates/pixelcannon"]
	path = crates/pixelcannon
	url = https://github.com/jackpot51/pixelcannon.git
[submodule "crates/tetrahedrane"]
	path = crates/tetrahedrane
	url = https://github.com/ca1ek/tetrahedrane.git
[submodule "crates/rusttype"]
	path = crates/rusttype
	url = https://github.com/dylanede/rusttype.git
[submodule "crates/ralloc"]
	path = crates/ralloc
	url = https://github.com/redox-os/ralloc.git
[submodule "crates/walkdir"]
	path = crates/walkdir
	url = https://github.com/redox-os/walkdir.git
[submodule "crates/bitflags"]
	path = crates/bitflags
	url = https://github.com/rust-lang-nursery/bitflags.git
[submodule "crates/libz-sys"]
	path = crates/libz-sys
	url = https://github.com/redox-os/libz-sys.git
[submodule "crates/rust-png"]
	path = crates/rust-png
	url = https://github.com/redox-os/rust-png.git
[submodule "crates/orbimage"]
	path = crates/orbimage
	url = https://github.com/redox-os/orbimage.git
[submodule "crates/orbfont"]
	path = crates/orbfont
	url = https://github.com/redox-os/orbfont.git
[submodule "crates/ransid"]
	path = crates/ransid
	url = https://github.com/redox-os/ransid.git
[submodule "crates/liner"]
	path = crates/liner
	url = https://github.com/jackpot51/liner.git
[submodule "crates/liblibc"]
	path = crates/liblibc
	url = https://github.com/redox-os/liblibc.git
[submodule "crates/netutils"]
	path = crates/netutils
	url = https://github.com/redox-os/netutils.git
[submodule "crates/pager"]
	path = crates/pager
	url = https://github.com/redox-os/libpager.git
[submodule "crates/sodium"]
	path = crates/sodium
	url = https://github.com/redox-os/sodium.git
<<<<<<< HEAD
[submodule "crates/osmium"]
	path = crates/osmium
	url = https://github.com/redox-os/osmium.git
[submodule "crates/tar-rs"]
	path = crates/tar-rs
	url = https://github.com/redox-os/tar-rs.git
[submodule "crates/handbook"]
	path = crates/handbook
	url = https://github.com/redox-os/handbook.git
[submodule "crates/unborrow"]
	path = crates/unborrow
	url = https://github.com/durka/unborrow.git
[submodule "crates/acid"]
	path = crates/acid
	url = https://github.com/redox-os/acid.git
[submodule "crates/orbital"]
	path = crates/orbital
	url = https://github.com/redox-os/orbital.git
=======
[submodule "crates/goblin"]
	path = crates/goblin
	url = http://github.com/m4b/goblin
>>>>>>> 284f1bb6
<|MERGE_RESOLUTION|>--- conflicted
+++ resolved
@@ -91,7 +91,6 @@
 [submodule "crates/sodium"]
 	path = crates/sodium
 	url = https://github.com/redox-os/sodium.git
-<<<<<<< HEAD
 [submodule "crates/osmium"]
 	path = crates/osmium
 	url = https://github.com/redox-os/osmium.git
@@ -110,8 +109,6 @@
 [submodule "crates/orbital"]
 	path = crates/orbital
 	url = https://github.com/redox-os/orbital.git
-=======
 [submodule "crates/goblin"]
 	path = crates/goblin
-	url = http://github.com/m4b/goblin
->>>>>>> 284f1bb6
+	url = http://github.com/m4b/goblin