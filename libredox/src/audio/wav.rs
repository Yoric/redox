--- conflicted
+++ resolved
@@ -25,12 +25,8 @@
         }
     }
 
-<<<<<<< HEAD
     /// Create a WAV file from data
-    pub fn from_data(file_data: &Vec<u8>) -> Self {
-=======
     pub fn from_data(file_data: &[u8]) -> Self {
->>>>>>> 73852f8f
         let mut ret = WAV::new();
 
         let get = |i: usize| -> u8 {
