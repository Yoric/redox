--- conflicted
+++ resolved
@@ -209,12 +209,7 @@
 
     /// Flip the window buffer
     pub fn sync(&mut self) -> bool {
-<<<<<<< HEAD
-        let _ = self.file.seek(SeekFrom::Start(0));
-        let _ = self.file.write(&unsafe {
-=======
         self.file.write(unsafe {
->>>>>>> d4965826
             slice::from_raw_parts(self.data.as_ptr() as *const u8,
                                   self.data.len() * mem::size_of::<Color>())
         }).is_ok()
