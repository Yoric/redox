--- conflicted
+++ resolved
@@ -1,8 +1,4 @@
-<<<<<<< HEAD
 use core::cell::UnsafeCell;
-=======
-//use common::debug;
->>>>>>> d4965826
 
 use disk::ahci::Ahci;
 use disk::ide::Ide;
@@ -11,16 +7,6 @@
 
 use schemes::file::FileScheme;
 
-<<<<<<< HEAD
-=======
-/*
-use usb::ehci::Ehci;
-use usb::ohci::Ohci;
-use usb::uhci::Uhci;
-use usb::xhci::Xhci;
-*/
-
->>>>>>> d4965826
 use super::config::PciConfig;
 use super::common::class::*;
 use super::common::subclass::*;
