--- conflicted
+++ resolved
@@ -29,10 +29,6 @@
 %assign i i+1
 %endrep
 .handle:
-<<<<<<< HEAD
-
-=======
->>>>>>> 22cbb653
     push ebp
     push esi
     push edi
