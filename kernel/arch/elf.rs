--- conflicted
+++ resolved
@@ -31,11 +31,7 @@
         }
     }
 
-<<<<<<< HEAD
-    pub unsafe fn load_segments(&self) -> Vec<ElfSegment> {
-=======
-    pub unsafe fn load_segment(&self) -> Vec<program_header::ProgramHeader> {
->>>>>>> 284f1bb6
+    pub unsafe fn load_segments(&self) -> Vec<program_header::ProgramHeader> {
         let mut segments = Vec::new();
 
         let header = &*(self.data.as_ptr() as usize as *const header::Header);
@@ -43,11 +39,7 @@
         for i in 0..header.e_phnum {
             let segment = ptr::read((self.data.as_ptr() as usize + header.e_phoff as usize + i as usize * header.e_phentsize as usize) as *const program_header::ProgramHeader);
 
-<<<<<<< HEAD
-            if segment._type == 1 || segment._type == 7 {
-=======
-            if segment.p_type == program_header::PT_LOAD {
->>>>>>> 284f1bb6
+            if segment.p_type == program_header::PT_LOAD || segment.p_type == program_header::PT_TLS {
                 segments.push(segment);
             }
         }
