--- conflicted
+++ resolved
@@ -20,14 +20,12 @@
 use schemes::{KScheme, Resource, ResourceSeek, Url, VecResource};
 
 use scheduler::{start_no_ints, end_no_ints};
+use scheduler::context::context_switch;
 
 use syscall::common::O_CREAT;
 use common::pwd;
-<<<<<<< HEAD
-=======
 
 const PIO: bool = false;
->>>>>>> 22cbb653
 
 /// The header of the fs
 #[repr(packed)]
@@ -355,26 +353,6 @@
                         let sectors = (extent.length as usize + 511) / 512;
                         let mut sector: usize = 0;
                         while sectors - sector >= 65536 {
-<<<<<<< HEAD
-                            (*self.scheme).fs.disk.write(extent.block + sector as u64,
-                                      0,
-                                      data + sector * 512);
-                            /*
-                            let request = Request {
-                                extent: Extent {
-                                    block: extent.block + sector as u64,
-                                    length: 65536 * 512,
-                                },
-                                mem: data + sector * 512,
-                                read: false,
-                                complete: Arc::new(AtomicBool::new(false)),
-                            };
-
-                            (*self.scheme).fs.disk.request(request.clone());
-
-                            while request.complete.load(Ordering::SeqCst) == false {
-                                context_switch(false);
-=======
                             if PIO {
                                 (*self.scheme).fs.disk.write(extent.block + sector as u64,
                                       0,
@@ -395,33 +373,11 @@
                                 while request.complete.load(Ordering::SeqCst) == false {
                                     context_switch(false);
                                 }
->>>>>>> 22cbb653
                             }
-                            */
 
                             sector += 65535;
                         }
                         if sector < sectors {
-<<<<<<< HEAD
-                            (*self.scheme).fs.disk.write(extent.block + sector as u64,
-                                      (sectors - sector) as u16,
-                                      data + sector * 512);
-                            /*
-                            let request = Request {
-                                extent: Extent {
-                                    block: extent.block + sector as u64,
-                                    length: (sectors - sector) as u64 * 512,
-                                },
-                                mem: data + sector * 512,
-                                read: false,
-                                complete: Arc::new(AtomicBool::new(false)),
-                            };
-
-                            (*self.scheme).fs.disk.request(request.clone());
-
-                            while request.complete.load(Ordering::SeqCst) == false {
-                                context_switch(false);
-=======
                             if PIO {
                                 (*self.scheme).fs.disk.write(extent.block + sector as u64,
                                       (sectors - sector) as u16,
@@ -442,9 +398,7 @@
                                 while request.complete.load(Ordering::SeqCst) == false {
                                     context_switch(false);
                                 }
->>>>>>> 22cbb653
                             }
-                            */
                         }
                     }
 
@@ -461,29 +415,6 @@
                         if let Some(mut node_data) = Memory::<NodeData>::new(1) {
                             node_data.write(0, self.node.data());
 
-<<<<<<< HEAD
-                            (*self.scheme).fs.disk.write(self.node.block,
-                                      1,
-                                      node_data.address());
-                            /*
-                            let request = Request {
-                                extent: Extent {
-                                    block: self.node.block,
-                                    length: 1,
-                                },
-                                mem: node_data.address(),
-                                read: false,
-                                complete: Arc::new(AtomicBool::new(false)),
-                            };
-
-                            debug::d("Disk request\n");
-
-                            (*self.scheme).fs.disk.request(request.clone());
-
-                            debug::d("Wait request\n");
-                            while request.complete.load(Ordering::SeqCst) == false {
-                                context_switch(false);
-=======
                             if PIO {
                             (*self.scheme).fs.disk.write(self.node.block,
                                       1,
@@ -507,9 +438,7 @@
                                 while request.complete.load(Ordering::SeqCst) == false {
                                     context_switch(false);
                                 }
->>>>>>> 22cbb653
                             }
-                            */
 
                             debug::d("Renode\n");
 
@@ -685,28 +614,6 @@
                                 let sectors = (extent.length as usize + 511) / 512;
                                 let mut sector: usize = 0;
                                 while sectors - sector >= 65536 {
-<<<<<<< HEAD
-                                    unsafe {
-                                        self.fs.disk.read(extent.block + sector as u64,
-                                              0,
-                                              data.address() + sector * 512);
-                                    }
-                                    /*
-                                    let request = Request {
-                                        extent: Extent {
-                                            block: extent.block + sector as u64,
-                                            length: 65536 * 512,
-                                        },
-                                        mem: unsafe { data.address() } + sector * 512,
-                                        read: true,
-                                        complete: Arc::new(AtomicBool::new(false)),
-                                    };
-
-                                    self.fs.disk.request(request.clone());
-
-                                    while !request.complete.load(Ordering::SeqCst) {
-                                        unsafe { context_switch(false) };
-=======
                                     if PIO {
                                         unsafe {
                                             self.fs.disk.read(extent.block + sector as u64,
@@ -729,35 +636,11 @@
                                         while !request.complete.load(Ordering::SeqCst) {
                                             unsafe { context_switch(false) };
                                         }
->>>>>>> 22cbb653
                                     }
-                                    */
 
                                     sector += 65535;
                                 }
                                 if sector < sectors {
-<<<<<<< HEAD
-                                    unsafe {
-                                        self.fs.disk.read(extent.block + sector as u64,
-                                              (sectors - sector) as u16,
-                                              data.address() + sector * 512);
-                                    }
-                                    /*
-                                    let request = Request {
-                                        extent: Extent {
-                                            block: extent.block + sector as u64,
-                                            length: (sectors - sector) as u64 * 512,
-                                        },
-                                        mem: unsafe { data.address() } + sector * 512,
-                                        read: true,
-                                        complete: Arc::new(AtomicBool::new(false)),
-                                    };
-
-                                    self.fs.disk.request(request.clone());
-
-                                    while !request.complete.load(Ordering::SeqCst) {
-                                        unsafe { context_switch(false) };
-=======
                                     if PIO {
                                         unsafe {
                                             self.fs.disk.read(extent.block + sector as u64,
@@ -780,9 +663,7 @@
                                         while !request.complete.load(Ordering::SeqCst) {
                                             unsafe { context_switch(false) };
                                         }
->>>>>>> 22cbb653
                                     }
-                                    */
                                 }
 
                                 vec.push_all(&unsafe { slice::from_raw_parts(data.ptr, extent.length as usize) });
