--- conflicted
+++ resolved
@@ -18,13 +18,8 @@
 use graphics::color::Color;
 use graphics::size::Size;
 
-<<<<<<< HEAD
-use scheduler;
-use scheduler::context::{context_enabled, context_exit, context_switch, Context, ContextFile};
-=======
 use scheduler::{self, Regs};
 use scheduler::context::{context_enabled, context_clone, context_exit, context_switch, Context, ContextFile};
->>>>>>> 22cbb653
 
 use schemes::{Resource, ResourceSeek, Url};
 
@@ -63,7 +58,7 @@
                      Color::new(255, 255, 255));
         ::debug_redraw = true;
         //If contexts disabled, probably booting up
-        if /* ! context_enabled && */::debug_draw && ::debug_redraw {
+        if ! context_enabled && ::debug_draw && ::debug_redraw {
             ::debug_redraw = false;
             display.flip();
         }
@@ -151,16 +146,11 @@
 #[cold]
 #[inline(never)]
 pub unsafe fn do_sys_clone(flags: usize) -> usize {
-    let mut ret = usize::MAX;
+    let mut parent_ptr: *const Context = 0 as *const Context;
 
     let reenable = scheduler::start_no_ints();
 
     if let Some(parent) = Context::current() {
-<<<<<<< HEAD
-        if parent.do_clone(flags) {
-            ret = 1;
-        }
-=======
         parent_ptr = parent.deref();
 
         let mut context_clone_args: Vec<usize> = Vec::new();
@@ -170,10 +160,28 @@
 
         let contexts = &mut *::scheduler::context::contexts_ptr;
         contexts.push(Context::new(format!("kclone {}", parent.name), false, context_clone as usize, &context_clone_args));
->>>>>>> 22cbb653
-    }
-
-    scheduler::end_no_ints(reenable);
+    }
+
+    scheduler::end_no_ints(reenable);
+
+    context_switch(false);
+
+    let mut ret = usize::MAX;
+
+    if parent_ptr as usize > 0 {
+        let reenable = scheduler::start_no_ints();
+
+        if let Some(new) = Context::current() {
+            let new_ptr: *const Context = new.deref();
+            if new_ptr == parent_ptr {
+                ret = 1;
+            }else{
+                ret = 0;
+            }
+        }
+
+        scheduler::end_no_ints(reenable);
+    }
 
     ret
 }
@@ -266,11 +274,7 @@
 }
 
 //TODO: Make sure this does not return (it should be called from a clone)
-<<<<<<< HEAD
-pub unsafe fn do_sys_execve(path: *const u8, regs: &mut Regs) -> usize {
-=======
 pub unsafe fn do_sys_execve(path: *const u8) -> usize {
->>>>>>> 22cbb653
     let mut ret = usize::MAX;
 
     let mut len = 0;
@@ -285,18 +289,7 @@
 
        let path = Url::from_string(path_string.clone());
        let wd = Url::from_string(path_string.get_slice(None, Some(path_string.rfind('/').unwrap_or(0) + 1)).to_string());
-<<<<<<< HEAD
-       if let Some(context) = execute(&path, &wd, Vec::new()) {
-           current.save(regs);
-           current.unmap();
-           *current = context;
-           current.map();
-           current.restore(regs);
-           ret = 0;
-       }
-=======
        execute(&path, &wd, Vec::new());
->>>>>>> 22cbb653
     }
 
     scheduler::end_no_ints(reenable);
@@ -505,11 +498,7 @@
     ret
 }
 
-<<<<<<< HEAD
-pub unsafe fn syscall_handle(regs: &mut Regs) {
-=======
 pub unsafe fn syscall_handle(regs: &mut Regs) -> bool {
->>>>>>> 22cbb653
     match regs.ax {
         SYS_DEBUG => do_sys_debug(regs.bx as u8),
         // Linux
@@ -519,13 +508,8 @@
         SYS_CLOSE => regs.ax = do_sys_close(regs.bx as usize),
         SYS_CLOCK_GETTIME => regs.ax = do_sys_clock_gettime(regs.bx, regs.cx as *mut TimeSpec),
         SYS_DUP => regs.ax = do_sys_dup(regs.bx),
-<<<<<<< HEAD
-        SYS_EXECVE => regs.ax = do_sys_execve(regs.bx as *const u8, regs),
-        SYS_EXIT => context_exit(regs),
-=======
         SYS_EXECVE => regs.ax = do_sys_execve(regs.bx as *const u8),
         SYS_EXIT => context_exit(),
->>>>>>> 22cbb653
         SYS_FPATH => regs.ax = do_sys_fpath(regs.bx, regs.cx as *mut u8, regs.dx),
         //TODO: fstat
         SYS_FSYNC => regs.ax = do_sys_fsync(regs.bx),
@@ -537,11 +521,7 @@
         SYS_READ => regs.ax = do_sys_read(regs.bx, regs.cx as *mut u8, regs.dx),
         //TODO: unlink
         SYS_WRITE => regs.ax = do_sys_write(regs.bx, regs.cx as *mut u8, regs.dx),
-<<<<<<< HEAD
-        SYS_YIELD => context_switch(regs, false),
-=======
         SYS_YIELD => context_switch(false),
->>>>>>> 22cbb653
 
         // Rust Memory
         SYS_ALLOC => regs.ax = memory::alloc(regs.bx),
@@ -549,23 +529,7 @@
         SYS_REALLOC_INPLACE => regs.ax = memory::realloc_inplace(regs.bx, regs.cx),
         SYS_UNALLOC => memory::unalloc(regs.bx),
 
-<<<<<<< HEAD
-        _ => {
-            debug::d("Unknown Syscall: ");
-            debug::dd(regs.ax as usize);
-            debug::d(", ");
-            debug::dh(regs.bx as usize);
-            debug::d(", ");
-            debug::dh(regs.cx as usize);
-            debug::d(", ");
-            debug::dh(regs.dx as usize);
-            debug::dl();
-
-            regs.ax = usize::MAX;
-        }
-=======
         _ => return false
->>>>>>> 22cbb653
     }
 
     true
