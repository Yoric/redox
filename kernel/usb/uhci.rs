--- conflicted
+++ resolved
@@ -513,13 +513,8 @@
 
                         let base = self.base as u16;
                         let frnum = base + 0x6;
-<<<<<<< HEAD
-/*
-                        Context::spawn(box move || {
-=======
 
                         Context::spawn("kuhci_hid".to_string(), box move || {
->>>>>>> 22cbb653
                             let in_ptr = memory::alloc(in_len) as *mut u8;
                             let in_td: *mut Td = memory::alloc_type();
 
@@ -550,40 +545,12 @@
                                         break;
                                     }
 
-                                    //context::context_switch(false);
+                                    context::context_switch(false);
                                 }
 
                                 volatile_store(frame_list.offset(frame as isize), 1);
 
                                 if volatile_load(in_td).ctrl_sts & 0x7FF > 0 {
-<<<<<<< HEAD
-//                                    let buttons = ptr::read(in_ptr.offset(0) as *const u8) as usize;
-//                                    let x = ptr::read(in_ptr.offset(1) as *const u16) as usize;
-//                                    let y = ptr::read(in_ptr.offset(3) as *const u16) as usize;
-//
-//                                    let mouse_x = (x * (*::session_ptr).display.width) / 32768;
-//                                    let mouse_y = (y * (*::session_ptr).display.height) / 32768;
-//
-//                                    (*::session_ptr).mouse_point.x =
-//                                        cmp::max(0,
-//                                                 cmp::min((*::session_ptr).display.width as isize -
-//                                                          1,
-//                                                          mouse_x as isize));
-//                                    (*::session_ptr).mouse_point.y =
-//                                        cmp::max(0,
-//                                                 cmp::min((*::session_ptr).display.height as isize -
-//                                                          1,
-//                                                          mouse_y as isize));
-
-//                                    MouseEvent {
-//                                        x: 0,
-//                                        y: 0,
-//                                        left_button: buttons & 1 == 1,
-//                                        middle_button: buttons & 4 == 4,
-//                                        right_button: buttons & 2 == 2,
-//                                    }
-//                                        .trigger();
-=======
                                    let buttons = ptr::read(in_ptr.offset(0) as *const u8) as usize;
                                    let x = ptr::read(in_ptr.offset(1) as *const u16) as usize;
                                    let y = ptr::read(in_ptr.offset(3) as *const u16) as usize;
@@ -598,7 +565,6 @@
                                        middle_button: buttons & 4 == 4,
                                        right_button: buttons & 2 == 2,
                                    }.trigger();
->>>>>>> 22cbb653
                                 }
 
                                 Duration::new(0, 10 * time::NANOS_PER_MILLI).sleep();
@@ -606,7 +572,6 @@
 
                             memory::unalloc(in_td as usize);
                         });
-*/
                     }
                     DESC_HID => {
                         let desc_hid = &*(desc_cfg_buf.offset(i) as *const HIDDescriptor);
