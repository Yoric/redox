use alloc::boxed::Box;

use common::context::*;
use common::resource::{Resource, URL, VecResource};
use common::scheduler;
use common::string::{String, ToString};

use programs::session::SessionItem;

pub struct ContextScheme;

impl SessionItem for ContextScheme {
    fn scheme(&self) -> String {
        "context".to_string()
    }

    fn open(&mut self, url: &URL) -> Option<Box<Resource>> {
        let i;
        let len;
        unsafe {
            let reenable = scheduler::start_no_ints();
            i = context_i;
            len = (*contexts_ptr).len();
            scheduler::end_no_ints(reenable);
        }

<<<<<<< HEAD
        box VecResource::new(URL::from_str("context://"),
                                    ResourceType::File,
                                    ("Current: ".to_string() + i + "\nTotal: " + len).to_utf8())
=======
        Some(box VecResource::new(URL::from_str("context://"), ("Current: ".to_string() + i + "\nTotal: " + len).to_utf8()))
>>>>>>> a4e4809d
    }
}<|MERGE_RESOLUTION|>--- conflicted
+++ resolved
@@ -24,12 +24,6 @@
             scheduler::end_no_ints(reenable);
         }
 
-<<<<<<< HEAD
-        box VecResource::new(URL::from_str("context://"),
-                                    ResourceType::File,
-                                    ("Current: ".to_string() + i + "\nTotal: " + len).to_utf8())
-=======
         Some(box VecResource::new(URL::from_str("context://"), ("Current: ".to_string() + i + "\nTotal: " + len).to_utf8()))
->>>>>>> a4e4809d
     }
 }