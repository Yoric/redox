#![crate_type="staticlib"]
#![feature(alloc)]
#![feature(asm)]
#![feature(box_syntax)]
#![feature(core_intrinsics)]
#![feature(core_simd)]
#![feature(core_slice_ext)]
#![feature(core_str_ext)]
#![feature(fnbox)]
#![feature(fundamental)]
#![feature(lang_items)]
#![feature(no_std)]
#![feature(unboxed_closures)]
#![feature(unsafe_no_drop_flag)]
#![feature(unwind_attributes)]
#![no_std]

extern crate alloc;

use alloc::boxed::Box;

use core::{mem, ptr};

use common::context::*;
use common::debug;
use common::event::{self, Event, EventOption};
use common::memory;
use common::paging::*;
use common::queue::Queue;
use common::resource::URL;
use common::scheduler;
use common::string::{String, ToString};
use common::time::Duration;
use common::vec::Vec;

use drivers::pci::*;
use drivers::pio::*;
use drivers::ps2::*;
use drivers::rtc::*;
use drivers::serial::*;

pub use externs::*;

use graphics::bmp::*;
use graphics::color::Color;
use graphics::display::{self, Display};
use graphics::point::Point;

use programs::package::*;
use programs::scheme::*;
use programs::session::*;

use schemes::arp::*;
use schemes::context::*;
use schemes::debug::*;
use schemes::ethernet::*;
use schemes::icmp::*;
use schemes::ip::*;
use schemes::memory::*;
use schemes::random::*;
use schemes::tcp::*;
use schemes::time::*;
use schemes::window::*;

use syscall::handle::*;

#[path="audio/src/lib.rs"]
mod audio;

#[path="common/src/lib.rs"]
mod common;

#[path="drivers/src/lib.rs"]
mod drivers;

pub mod externs;

#[path="graphics/src/lib.rs"]
mod graphics;

#[path="network/src/lib.rs"]
mod network;

#[path="programs/src/lib.rs"]
mod programs;

#[path="schemes/src/lib.rs"]
mod schemes;

#[path="syscall/src/lib.rs"]
mod syscall;

#[path="usb/src/lib.rs"]
mod usb;

static mut debug_display: *mut Display = 0 as *mut Display;
static mut debug_point: Point = Point { x: 0, y: 0 };
static mut debug_draw: bool = false;
static mut debug_redraw: bool = false;
static mut debug_command: *mut String = 0 as *mut String;

static mut clock_realtime: Duration = Duration {
    secs: 0,
    nanos: 0
};

static mut clock_monotonic: Duration = Duration {
    secs: 0,
    nanos: 0
};

static PIT_DURATION: Duration = Duration {
    secs: 0,
    nanos: 2250286
};

static mut session_ptr: *mut Session = 0 as *mut Session;

static mut events_ptr: *mut Queue<Event> = 0 as *mut Queue<Event>;

unsafe fn idle_loop() -> ! {
    loop {
        asm!("cli");

        let mut halt = true;

        let contexts = & *contexts_ptr;
        for i in 1..contexts.len() {
            match contexts.get(i) {
                Some(context) => if context.interrupted {
                    halt = false;
                    break;
                },
                None => ()
            }
        }

        if halt {
            asm!("sti");
            asm!("hlt");
        } else {
            asm!("sti");
        }

        context_switch(true);
    }
}

unsafe fn poll_loop() -> ! {
    let session = &mut *session_ptr;

    loop {
        session.on_poll();

        context_switch(false);
    }
}

unsafe fn event_loop() -> ! {
    let session = &mut *session_ptr;
    let events = &mut *events_ptr;
    let mut cmd = String::new();
    loop {
        loop {
            let reenable = scheduler::start_no_ints();

            let event_option = events.pop();

            scheduler::end_no_ints(reenable);

            match event_option {
                Some(event) => {
                    if debug_draw {
                        match event.to_option() {
                            EventOption::Key(key_event) => {
                                if key_event.pressed {
                                    match key_event.scancode {
                                        event::K_F2 => {
                                            ::debug_draw = false;
                                            (*::session_ptr).redraw = true;
                                        },
                                        event::K_BKSP => if cmd.len() > 0 {
                                            debug::db(8);
                                            cmd.vec.pop();
                                        },
                                        _ => match key_event.character {
                                            '\0' => (),
                                            '\n' => {
                                                let reenable = scheduler::start_no_ints();
                                                *::debug_command = cmd + '\n';
                                                scheduler::end_no_ints(reenable);

                                                cmd = String::new();
                                                debug::dl();
                                            },
                                            _ => {
                                                cmd.vec.push(key_event.character);
                                                debug::dc(key_event.character);
                                            },
                                        },
                                    }
                                }
                            },
                            _ => (),
                        }
                    } else {
                        if event.code == 'k' && event.b as u8 == event::K_F1 && event.c > 0 {
                            ::debug_draw = true;
                            ::debug_redraw = true;
                        } else {
                            session.event(event);
                        }
                    }
                },
                None => break
            }
        }

        context_switch(false);
    }
}

unsafe fn redraw_loop() -> ! {
    let session = &mut *session_ptr;

    loop {
        if debug_draw {
            let display = &*debug_display;
            if debug_redraw {
                debug_redraw = false;
                display.flip();
            }
        } else {
            session.redraw();
        }

        context_switch(false);
    }
}

/// Initialize debug
pub unsafe fn debug_init() {
    PIO8::new(0x3F8 + 1).write(0x00);
    PIO8::new(0x3F8 + 3).write(0x80);
    PIO8::new(0x3F8 + 0).write(0x03);
    PIO8::new(0x3F8 + 1).write(0x00);
    PIO8::new(0x3F8 + 3).write(0x03);
    PIO8::new(0x3F8 + 2).write(0xC7);
    PIO8::new(0x3F8 + 4).write(0x0B);
    PIO8::new(0x3F8 + 1).write(0x01);
}

unsafe fn init(font_data: usize) {
    scheduler::start_no_ints();

    debug_display = 0 as *mut Display;
    debug_point = Point { x: 0, y: 0 };
    debug_draw = false;
    debug_redraw = false;

    clock_realtime.secs = 0;
    clock_realtime.nanos = 0;

    clock_monotonic.secs = 0;
    clock_monotonic.nanos = 0;

    contexts_ptr = 0 as *mut Vec<Box<Context>>;
    context_i = 0;
    context_enabled = false;

    session_ptr = 0 as *mut Session;

    events_ptr = 0 as *mut Queue<Event>;

    debug_init();

    Page::init();
    memory::cluster_init();
    //Unmap first page to catch null pointer errors (after reading memory map)
    Page::new(0).unmap();

    ptr::write(display::FONTS, font_data);

    debug_display = Box::into_raw(Display::root());
    (*debug_display).set(Color::new(0, 0, 0));
    debug_draw = true;
    debug_command = Box::into_raw(box String::new());

    debug::d("Redox ");
    debug::dd(mem::size_of::<usize>() * 8);
    debug::d(" bits ");
    debug::dl();

    clock_realtime = RTC::new().time();

    contexts_ptr = Box::into_raw(box Vec::new());
    (*contexts_ptr).push(Context::root());

    session_ptr = Box::into_raw(Session::new());

    events_ptr = Box::into_raw(box Queue::new());

    let session = &mut *session_ptr;

    session.items.push(PS2::new());
    session.items.push(Serial::new(0x3F8, 0x4));

    pci_init(session);

    session.items.push(box ContextScheme);
    session.items.push(box DebugScheme);
    session.items.push(box MemoryScheme);
    session.items.push(box RandomScheme);
    session.items.push(box TimeScheme);

    session.items.push(box EthernetScheme);
    session.items.push(box ARPScheme);
    session.items.push(box IPScheme {
        arp: Vec::new()
    });
    session.items.push(box ICMPScheme);
    session.items.push(box TCPScheme);
    session.items.push(box WindowScheme);

    Context::spawn(box move || {
        poll_loop();
    });
    Context::spawn(box move || {
        event_loop();
    });
    Context::spawn(box move || {
        redraw_loop();
    });
    Context::spawn(box move || {
        ARPScheme::reply_loop();
    });
    Context::spawn(box move || {
        ICMPScheme::reply_loop();
    });

    debug::d("Reenabling interrupts\n");

    //Start interrupts
    scheduler::end_no_ints(true);

    //Load cursor before getting out of debug mode
    debug::d("Loading cursor\n");
    if let Some(mut resource) = URL::from_str("file:///ui/cursor.bmp").open() {
        let mut vec: Vec<u8> = Vec::new();
        resource.read_to_end(&mut vec);

        let cursor = BMPFile::from_data(&vec);

        let reenable = scheduler::start_no_ints();
        session.cursor = cursor;
        session.redraw = true;
        scheduler::end_no_ints(reenable);
    }

    debug::d("Loading schemes\n");
    if let Some(mut resource) = URL::from_str("file:///schemes/").open() {
        let mut vec: Vec<u8> = Vec::new();
        resource.read_to_end(&mut vec);

        for folder in String::from_utf8(&vec).split("\n".to_string()) {
            if folder.ends_with("/".to_string()) {
                let scheme_item = SchemeItem::from_url(
                    &folder.substr(0, folder.len() - 1),
                    &URL::from_string(&("file:///schemes/".to_string() + &folder + &folder.substr(0, folder.len() - 1) + ".bin"))
                );

                let reenable = scheduler::start_no_ints();
                session.items.push(scheme_item);
                scheduler::end_no_ints(reenable);
            }
        }
    }

    debug::d("Loading apps\n");
    if let Some(mut resource) = URL::from_str("file:///apps/").open() {
        let mut vec: Vec<u8> = Vec::new();
        resource.read_to_end(&mut vec);

        for folder in String::from_utf8(&vec).split("\n".to_string()) {
            if folder.ends_with("/".to_string()) {
                let package = Package::from_url(&URL::from_string(&("file:///apps/".to_string() + folder)));

                let reenable = scheduler::start_no_ints();
                session.packages.push(package);
                session.redraw = true;
                scheduler::end_no_ints(reenable);
            }
        }
    }

    debug::d("Loading background\n");
    if let Some(mut resource) = URL::from_str("file:///ui/background.bmp").open() {
        let mut vec: Vec<u8> = Vec::new();
        resource.read_to_end(&mut vec);

        let background = BMPFile::from_data(&vec);

        let reenable = scheduler::start_no_ints();
        session.background = background;
        session.redraw = true;
        scheduler::end_no_ints(reenable);
    }

    debug::d("Enabling context switching\n");
    debug_draw = false;
    context_enabled = true;
}

fn dr(reg: &str, value: usize) {
    debug::d(reg);
    debug::d(": ");
    debug::dh(value as usize);
    debug::dl();
}

<<<<<<< HEAD

=======
#[cold]
#[inline(never)]
>>>>>>> 78d551d4
#[no_mangle]
#[cfg(target_arch = "x86")]
/// Take regs for kernel calls and exceptions
pub unsafe extern "cdecl" fn kernel(
                            interrupt: usize, mut ax: usize, bx: usize, cx: usize, dx: usize, di: usize, si: usize, bp: usize, sp: usize,
                            ip: usize, flags: usize, error: usize) -> usize {
    macro_rules! exception {
        ($name:expr) => ({
            debug::d($name);
            debug::dl();

            dr("INT", interrupt);
            dr("CONTEXT", context_i);
            dr("IP", ip);
            dr("FLAGS", flags);
            dr("AX", ax);
            dr("BX", bx);
            dr("CX", cx);
            dr("DX", dx);
            dr("DI", di);
            dr("SI", si);
            dr("BP", bp);
            dr("SP", sp);

            let cr0: usize;
            asm!("mov $0, cr0" : "=r"(cr0) : : : "intel", "volatile");
            dr("CR0", cr0);

            let cr2: usize;
            asm!("mov $0, cr2" : "=r"(cr2) : : : "intel", "volatile");
            dr("CR2", cr2);

            let cr3: usize;
            asm!("mov $0, cr3" : "=r"(cr3) : : : "intel", "volatile");
            dr("CR3", cr3);

            let cr4: usize;
            asm!("mov $0, cr4" : "=r"(cr4) : : : "intel", "volatile");
            dr("CR4", cr4);

            do_sys_exit(-1);
            loop {
                asm!("sti");
                asm!("hlt");
            }
        })
    };

    macro_rules! exception_error {
        ($name:expr) => ({
            debug::d($name);
            debug::dl();

            dr("INT", interrupt);
            dr("CONTEXT", context_i);
            dr("IP", flags);
            dr("FLAGS", error);
            dr("ERROR", ip);
            dr("AX", ax);
            dr("BX", bx);
            dr("CX", cx);
            dr("DX", dx);
            dr("DI", di);
            dr("SI", si);
            dr("BP", bp);
            dr("SP", sp);

            let cr0: usize;
            asm!("mov $0, cr0" : "=r"(cr0) : : : "intel", "volatile");
            dr("CR0", cr0);

            let cr2: usize;
            asm!("mov $0, cr2" : "=r"(cr2) : : : "intel", "volatile");
            dr("CR2", cr2);

            let cr3: usize;
            asm!("mov $0, cr3" : "=r"(cr3) : : : "intel", "volatile");
            dr("CR3", cr3);

            let cr4: usize;
            asm!("mov $0, cr4" : "=r"(cr4) : : : "intel", "volatile");
            dr("CR4", cr4);

            do_sys_exit(-1);
            loop {
                asm!("sti");
                asm!("hlt");
            }
        })
    };

    if interrupt >= 0x20 && interrupt < 0x30 {
        if interrupt >= 0x28 {
            PIO8::new(0xA0).write(0x20);
        }

        PIO8::new(0x20).write(0x20);
    }

    match interrupt {
        0x20 => {
            let reenable = scheduler::start_no_ints();
            clock_realtime = clock_realtime + PIT_DURATION;
            clock_monotonic = clock_monotonic + PIT_DURATION;
            scheduler::end_no_ints(reenable);

            context_switch(true);
        }
        0x21 => (*session_ptr).on_irq(0x1), // keyboard
        0x23 => (*session_ptr).on_irq(0x3), // serial 2 and 4
        0x24 => (*session_ptr).on_irq(0x4), // serial 1 and 3
<<<<<<< HEAD
        0x28 => (*session_ptr).on_irq(0x8), // RTC
        0x29 => (*session_ptr).on_irq(0x9), // pci
        0x2A => (*session_ptr).on_irq(0xA), // pci
        0x2B => (*session_ptr).on_irq(0xB), // pci
        0x2C => (*session_ptr).on_irq(0xC), // mouse
        0x2E => (*session_ptr).on_irq(0xE), // disk
        0x2F => (*session_ptr).on_irq(0xF), // disk
        0x80 => eax = syscall_handle(eax, ebx, ecx, edx),
=======
        0x25 => (*session_ptr).on_irq(0x5), //parallel 2
        0x26 => (*session_ptr).on_irq(0x6), //floppy
        0x27 => (*session_ptr).on_irq(0x7), //parallel 1 or spurious
        0x28 => (*session_ptr).on_irq(0x8), //RTC
        0x29 => (*session_ptr).on_irq(0x9), //pci
        0x2A => (*session_ptr).on_irq(0xA), //pci
        0x2B => (*session_ptr).on_irq(0xB), //pci
        0x2C => (*session_ptr).on_irq(0xC), //mouse
        0x2D => (*session_ptr).on_irq(0xD), //coprocessor
        0x2E => (*session_ptr).on_irq(0xE), //disk
        0x2F => (*session_ptr).on_irq(0xF), //disk
        0x80 => ax = syscall_handle(ax, bx, cx, dx),
>>>>>>> 78d551d4
        0xFF => {
            init(ax);
            idle_loop();
        }
        0x0 => exception!("Divide by zero exception"),
        0x1 => exception!("Debug exception"),
        0x2 => exception!("Non-maskable interrupt"),
        0x3 => exception!("Breakpoint exception"),
        0x4 => exception!("Overflow exception"),
        0x5 => exception!("Bound range exceeded exception"),
        0x6 => exception!("Invalid opcode exception"),
        0x7 => exception!("Device not available exception"),
        0x8 => exception_error!("Double fault"),
        0xA => exception_error!("Invalid TSS exception"),
        0xB => exception_error!("Segment not present exception"),
        0xC => exception_error!("Stack-segment fault"),
        0xD => exception_error!("General protection fault"),
        0xE => exception_error!("Page fault"),
        0x10 => exception!("x87 floating-point exception"),
        0x11 => exception_error!("Alignment check exception"),
        0x12 => exception!("Machine check exception"),
        0x13 => exception!("SIMD floating-point exception"),
        0x14 => exception!("Virtualization exception"),
        0x1E => exception_error!("Security exception"),
        _ => exception!("Unknown Interrupt"),
    }

    ax
}

#[cold]
#[inline(never)]
#[no_mangle]
#[cfg(target_arch = "x86_64")]
/// Take regs for kernel calls and exceptions
pub unsafe extern "cdecl" fn kernel(
                        s1: usize, s2: usize, s3: usize, s4: usize, s5: usize, s6: usize,
                        interrupt: usize, mut ax: usize, bx: usize, cx: usize, dx: usize, di: usize, si: usize,
                        r8: usize, r9: usize, r10: usize, r11: usize, r12: usize, r13: usize, r14: usize, r15: usize,
                        bp: usize, sp: usize, ip: usize, flags: usize, error: usize) -> usize {
    macro_rules! exception {
        ($name:expr) => ({
            debug::d($name);
            debug::dl();

            dr("INT", interrupt);
            dr("CONTEXT", context_i);
            dr("IP", ip);
            dr("FLAGS", flags);
            dr("AX", ax);
            dr("BX", bx);
            dr("CX", cx);
            dr("DX", dx);
            dr("DI", di);
            dr("SI", si);
            dr("R8", r8);
            dr("R9", r9);
            dr("R10", r10);
            dr("R11", r11);
            dr("R12", r12);
            dr("R13", r13);
            dr("R14", r14);
            dr("R15", r15);
            dr("BP", bp);
            dr("SP", sp);

            let cr0: usize;
            asm!("mov $0, cr0" : "=r"(cr0) : : : "intel", "volatile");
            dr("CR0", cr0);

            let cr2: usize;
            asm!("mov $0, cr2" : "=r"(cr2) : : : "intel", "volatile");
            dr("CR2", cr2);

            let cr3: usize;
            asm!("mov $0, cr3" : "=r"(cr3) : : : "intel", "volatile");
            dr("CR3", cr3);

            let cr4: usize;
            asm!("mov $0, cr4" : "=r"(cr4) : : : "intel", "volatile");
            dr("CR4", cr4);

            do_sys_exit(-1);
            loop {
                asm!("sti");
                asm!("hlt");
            }
        })
    };

    macro_rules! exception_error {
        ($name:expr) => ({
            debug::d($name);
            debug::dl();

            dr("INT", interrupt);
            dr("CONTEXT", context_i);
            dr("IP", flags);
            dr("FLAGS", error);
            dr("ERROR", ip);
            dr("AX", ax);
            dr("BX", bx);
            dr("CX", cx);
            dr("DX", dx);
            dr("DI", di);
            dr("SI", si);
            dr("BP", bp);
            dr("SP", sp);
            dr("R8", r8);
            dr("R9", r9);
            dr("R10", r10);
            dr("R11", r11);
            dr("R12", r12);
            dr("R13", r13);
            dr("R14", r14);
            dr("R15", r15);

            let cr0: usize;
            asm!("mov $0, cr0" : "=r"(cr0) : : : "intel", "volatile");
            dr("CR0", cr0);

            let cr2: usize;
            asm!("mov $0, cr2" : "=r"(cr2) : : : "intel", "volatile");
            dr("CR2", cr2);

            let cr3: usize;
            asm!("mov $0, cr3" : "=r"(cr3) : : : "intel", "volatile");
            dr("CR3", cr3);

            let cr4: usize;
            asm!("mov $0, cr4" : "=r"(cr4) : : : "intel", "volatile");
            dr("CR4", cr4);

            do_sys_exit(-1);
            loop {
                asm!("sti");
                asm!("hlt");
            }
        })
    };

    if interrupt >= 0x20 && interrupt < 0x30 {
        if interrupt >= 0x28 {
            PIO8::new(0xA0).write(0x20);
        }

        PIO8::new(0x20).write(0x20);
    }

    match interrupt {
        0x20 => {
            let reenable = scheduler::start_no_ints();
            clock_realtime = clock_realtime + PIT_DURATION;
            clock_monotonic = clock_monotonic + PIT_DURATION;
            scheduler::end_no_ints(reenable);

            context_switch(true);
        }
        0x21 => (*session_ptr).on_irq(0x1), //keyboard
        0x23 => (*session_ptr).on_irq(0x3), // serial 2 and 4
        0x24 => (*session_ptr).on_irq(0x4), // serial 1 and 3
        0x25 => (*session_ptr).on_irq(0x5), //parallel 2
        0x26 => (*session_ptr).on_irq(0x6), //floppy
        0x27 => (*session_ptr).on_irq(0x7), //parallel 1 or spurious
        0x28 => (*session_ptr).on_irq(0x8), //RTC
        0x29 => (*session_ptr).on_irq(0x9), //pci
        0x2A => (*session_ptr).on_irq(0xA), //pci
        0x2B => (*session_ptr).on_irq(0xB), //pci
        0x2C => (*session_ptr).on_irq(0xC), //mouse
        0x2D => (*session_ptr).on_irq(0xD), //coprocessor
        0x2E => (*session_ptr).on_irq(0xE), //disk
        0x2F => (*session_ptr).on_irq(0xF), //disk
        0x80 => ax = syscall_handle(ax, bx, cx, dx),
        0xFF => {
            init(ax);
            idle_loop();
        }
        0x0 => exception!("Divide by zero exception"),
        0x1 => exception!("Debug exception"),
        0x2 => exception!("Non-maskable interrupt"),
        0x3 => exception!("Breakpoint exception"),
        0x4 => exception!("Overflow exception"),
        0x5 => exception!("Bound range exceeded exception"),
        0x6 => exception!("Invalid opcode exception"),
        0x7 => exception!("Device not available exception"),
        0x8 => exception_error!("Double fault"),
        0xA => exception_error!("Invalid TSS exception"),
        0xB => exception_error!("Segment not present exception"),
        0xC => exception_error!("Stack-segment fault"),
        0xD => exception_error!("General protection fault"),
        0xE => exception_error!("Page fault"),
        0x10 => exception!("x87 floating-point exception"),
        0x11 => exception_error!("Alignment check exception"),
        0x12 => exception!("Machine check exception"),
        0x13 => exception!("SIMD floating-point exception"),
        0x14 => exception!("Virtualization exception"),
        0x1E => exception_error!("Security exception"),
        _ => exception!("Unknown Interrupt"),
    }

    ax
}<|MERGE_RESOLUTION|>--- conflicted
+++ resolved
@@ -418,12 +418,8 @@
     debug::dl();
 }
 
-<<<<<<< HEAD
-
-=======
 #[cold]
 #[inline(never)]
->>>>>>> 78d551d4
 #[no_mangle]
 #[cfg(target_arch = "x86")]
 /// Take regs for kernel calls and exceptions
@@ -535,16 +531,6 @@
         0x21 => (*session_ptr).on_irq(0x1), // keyboard
         0x23 => (*session_ptr).on_irq(0x3), // serial 2 and 4
         0x24 => (*session_ptr).on_irq(0x4), // serial 1 and 3
-<<<<<<< HEAD
-        0x28 => (*session_ptr).on_irq(0x8), // RTC
-        0x29 => (*session_ptr).on_irq(0x9), // pci
-        0x2A => (*session_ptr).on_irq(0xA), // pci
-        0x2B => (*session_ptr).on_irq(0xB), // pci
-        0x2C => (*session_ptr).on_irq(0xC), // mouse
-        0x2E => (*session_ptr).on_irq(0xE), // disk
-        0x2F => (*session_ptr).on_irq(0xF), // disk
-        0x80 => eax = syscall_handle(eax, ebx, ecx, edx),
-=======
         0x25 => (*session_ptr).on_irq(0x5), //parallel 2
         0x26 => (*session_ptr).on_irq(0x6), //floppy
         0x27 => (*session_ptr).on_irq(0x7), //parallel 1 or spurious
@@ -557,7 +543,6 @@
         0x2E => (*session_ptr).on_irq(0xE), //disk
         0x2F => (*session_ptr).on_irq(0xF), //disk
         0x80 => ax = syscall_handle(ax, bx, cx, dx),
->>>>>>> 78d551d4
         0xFF => {
             init(ax);
             idle_loop();
