use redox::*;

<<<<<<< HEAD
mod cmd;


#[derive(Copy, Clone, PartialEq, Eq)]
pub enum Mode {
    Insert,
    Normal,
}

=======
>>>>>>> 926a9d53
pub struct Editor {
    url: String,
    file: Option<File>,
    string: String,
    offset: usize,
    scroll_x: isize,
    scroll_y: isize,
}

impl Editor {
    #[inline(never)]
    pub fn new() -> Self {
        Editor {
            url: String::new(),
            file: None,
            string: String::new(),
            offset: 0,
            scroll_x: 0,
            scroll_y: 0,
        }
    }

    fn reload(&mut self) {
        self.offset = 0;
        self.scroll_x = 0;
        self.scroll_y = 0;

        match self.file {
            Some(ref mut file) => {
                file.seek(SeekFrom::Start(0));
                let mut string = String::new();
                file.read_to_string(&mut string);
                self.string = string;
            }
            None => self.string = String::new(),
        }
    }

    fn save(&mut self, window: &Window) {
        match self.file {
            Some(ref mut file) => {
                file.seek(SeekFrom::Start(0));
                file.write(&self.string.as_bytes());
                file.sync();
            }
            None => {
                let mut save_window = {
                    const width: usize = 400;
                    const height: usize = 200;
                    ConsoleWindow::new((window.x() + (window.width()/2 - width/2) as isize),
                                (window.y() + (window.height()/2 - height/2) as isize),
                                width,
                                height,
                                "Save As")
                };
                if let Some(line) = save_window.read() {
                    //TODO: Create a Save/Cancel button for file saving
                    // and prompt the user for asking to save
                }
            }
        }
    }

    fn draw_content(&mut self, window: &mut Window) {
        let mut redraw = false;

        {
			let GRAY = Color::rgba(128, 128, 128, 128);			
            window.set(Color::WHITE);

            let scroll_x = self.scroll_x;
            let scroll_y = self.scroll_y;

            let mut offset = 0;

            let mut col = -scroll_x;
            let cols = window.width() as isize / 8;

            let mut row = -scroll_y;
            let rows = window.height() as isize / 16;

            for c in self.string.chars() {
                if offset == self.offset {
                    if col >= 0 && col < cols && row >= 0 && row < rows {
                        window.rect(8 * col, 16 * row, 8, 16, GRAY);
                    } else {
                        if col < 0 { //Too far to the left
                            self.scroll_x += col;
                        } else if col >= cols { //Too far to the right
                            self.scroll_x += cols - col + 1;
                        }
                        if row < 0 { //Too far up
                            self.scroll_y += row;
                        } else if row >= rows { //Too far down
                            self.scroll_y += rows - row + 1;
                        }

                        redraw = true;
                    }
                }

                if c == '\n' {
                    col = -scroll_x;
                    row += 1;
                } else if c == '\t' {
                    col += 8 - col % 8;
                } else {
                    if col >= 0 && col < cols && row >= 0 && row < rows {
                        window.char(8 * col, 16 * row, c, Color::BLACK);
                    }
                    col += 1;
                }

                offset += 1;
            }

            if offset == self.offset {
                if col >= 0 && col < cols && row >= 0 && row < rows {
<<<<<<< HEAD
                        window.rect(8 * col, 16 * row, 8, 16, GRAY);
=======
                    window.rect(8 * col, 16 * row, 8, 16, [128, 128, 128, 128]);
>>>>>>> 926a9d53
                } else {
                    if col < 0 { //Too far to the left
                        self.scroll_x += col;
                    } else if col >= cols { //Too far to the right
                        self.scroll_x += cols - col + 1;
                    }
                    if row < 0 { //Too far up
                        self.scroll_y += row;
                    } else if row >= rows { //Too far down
                        self.scroll_y += rows - row + 1;
                    }

                    redraw = true;
                }
            }

            window.sync();
        }

        if redraw {
            self.draw_content(window);
        }
    }

    fn main(&mut self, url: &str) {
        let mut window = Window::new((rand() % 400 + 50) as isize,
                                     (rand() % 300 + 50) as isize,
                                     576,
                                     400,
                                     &("Editor (".to_string() + url + ")")).unwrap();

        self.url = url.to_string();
        self.file = File::open(&self.url);

        self.reload();
        self.draw_content(&mut window);

        while let Some(event) = window.poll() {
            match event.to_option() {
                EventOption::Key(key_event) => {
                    if key_event.pressed {
                        match key_event.scancode {
                            K_ESC => break,
                            K_BKSP => if self.offset > 0 {
                                self.string = self.string[0 .. self.offset - 1].to_string() +
                                              &self.string[self.offset .. self.string.len()];
                                self.offset -= 1;
                            },
                            K_DEL => if self.offset < self.string.len() {
                                self.string = self.string[0 .. self.offset].to_string() +
                                              &self.string[self.offset + 1 .. self.string.len() - 1];
                            },
                            K_F5 => self.reload(),
                            K_F6 => self.save(&window),
                            K_HOME => self.offset = 0,
                            K_UP => {
                                let mut new_offset = 0;
                                for i in 2..self.offset {
                                    match self.string.as_bytes()[self.offset - i] {
                                        0 => break,
                                        10 => {
                                            new_offset = self.offset - i + 1;
                                            break;
                                        }
                                        _ => (),
                                    }
                                }
                                self.offset = new_offset;
                            }
                            K_LEFT => if self.offset > 0 {
                                self.offset -= 1;
                            },
                            K_RIGHT => if self.offset < self.string.len() {
                                self.offset += 1;
                            },
                            K_END => self.offset = self.string.len(),
                            K_DOWN => {
                                let mut new_offset = self.string.len();
                                for i in self.offset..self.string.len() {
                                    match self.string.as_bytes()[i] {
                                        0 => break,
                                        10 => {
                                            new_offset = i + 1;
                                            break;
                                        }
                                        _ => (),
                                    }
                                }
                                self.offset = new_offset;
                            }
                            _ => match key_event.character {
                                '\0' => (),
                                _ => {
                                    self.string = self.string[0 .. self.offset].to_string() +
                                                  &key_event.character.to_string() +
                                                  &self.string[self.offset .. self.string.len()];
                                    self.offset += 1;
                                }
                            },
                        }

                        self.draw_content(&mut window);
                    }
                }
                _ => (),
            }
        }
    }
}

pub fn main() {
    match args().get(1) {
        Some(arg) => Editor::new().main(&arg),
        None => Editor::new().main("none://"),
    }
}<|MERGE_RESOLUTION|>--- conflicted
+++ resolved
@@ -1,17 +1,5 @@
 use redox::*;
 
-<<<<<<< HEAD
-mod cmd;
-
-
-#[derive(Copy, Clone, PartialEq, Eq)]
-pub enum Mode {
-    Insert,
-    Normal,
-}
-
-=======
->>>>>>> 926a9d53
 pub struct Editor {
     url: String,
     file: Option<File>,
@@ -130,11 +118,7 @@
 
             if offset == self.offset {
                 if col >= 0 && col < cols && row >= 0 && row < rows {
-<<<<<<< HEAD
-                        window.rect(8 * col, 16 * row, 8, 16, GRAY);
-=======
-                    window.rect(8 * col, 16 * row, 8, 16, [128, 128, 128, 128]);
->>>>>>> 926a9d53
+                    window.rect(8 * col, 16 * row, 8, 16, GRAY);
                 } else {
                     if col < 0 { //Too far to the left
                         self.scroll_x += col;
