use redox::ops::DerefMut;
use redox::string::*;
use redox::vec::Vec;
use redox::boxed::Box;
use redox::fs::*;
use redox::io::*;
use redox::env::*;
use redox::time::Duration;
use redox::to_num::*;

/* Magic Macros { */
static mut application: *mut Application<'static> = 0 as *mut Application;

/// Execute a command
macro_rules! exec {
    ($cmd:expr) => ({
        unsafe {
            (*application).on_command(&$cmd.to_string());
        }
    })
}
/* } Magic Macros */

/// Structure which represents a Terminal's command.
/// This command structure contains a name, and the code which run the functionnality associated to this one, with zero, one or several argument(s).
/// # Example
/// ```
/// let my_command = Command {
///     name: "my_command",
///     main: box|args: &Vec<String>| {
///         println!("Say 'hello' to my command! :-D");
///     }
/// }
/// ```
pub struct Command<'a> {
    pub name: &'a str,
    pub main: Box<Fn(&Vec<String>)>,
}

impl<'a> Command<'a> {
    /// Return the vector of the commands
    // TODO: Use a more efficient collection instead
    pub fn vec() -> Vec<Self> {
        let mut commands: Vec<Self> = Vec::new();

        commands.push(Command {
            name: "cat",
<<<<<<< HEAD
            main: box |args: &Vec<String>| {
=======
            main: Box::new(|args: &Vec<String>| {
>>>>>>> 22cbb653
                let path = {
                    match args.get(1) {
                        Some(arg) => arg.clone(),
                        None => String::new(),
                    }
                };

                if let Some(mut file) = File::open(&path) {
                    let mut string = String::new();
                    match file.read_to_string(&mut string) {
                        Some(_) => println!("{}", string),
                        None => println!("Failed to read: {}", path),
                    }
                } else {
                    println!("Failed to open file: {}", path);
                }
<<<<<<< HEAD
            },
=======
            }),
>>>>>>> 22cbb653
        });

        commands.push(Command {
            name: "cd",
<<<<<<< HEAD
            main: box |args: &Vec<String>| {
=======
            main: Box::new(|args: &Vec<String>| {
>>>>>>> 22cbb653
                match args.get(1) {
                    Some(path) => {
                        if !change_cwd(&path) {
                            println!("Bad path: {}", path);
                        }
                    }
                    None => println!("No path given")
                }
<<<<<<< HEAD
            },
        });

        // Simple command to create a file, in the current directory
        // The file has got the name given as the first argument of the command
        // If the command have no arguments, the command don't create the file
        commands.push(Command {
            name: "cfile",
            main: box |args: &Vec<String>| {
                match args.get(1) {
                    Some(file_name) => {
                        File::create(file_name);
                    }
                    None => {
                        println!("Could not create a file without a name");
                    }
                }
            }
=======
            }),
>>>>>>> 22cbb653
        });

        commands.push(Command {
            name: "echo",
            main: Box::new(|args: &Vec<String>| {
                let echo = args.iter()
                    .skip(1)
                    .fold(String::new(), |string, arg| string + " " + arg);
                println!("{}", echo.trim());
            }),
        });

        commands.push(Command {
            name: "else",
            main: Box::new(|_: &Vec<String>| {}),
        });

        commands.push(Command {
<<<<<<< HEAD
            name: "else",
            main: box |_: &Vec<String>| {},
        });

        commands.push(Command {
            name: "exec",
            main: box |args: &Vec<String>| {
=======
            name: "exec",
            main: Box::new(|args: &Vec<String>| {
>>>>>>> 22cbb653
                if let Some(arg) = args.get(1) {
                    File::exec(arg);
                }
            }),
        });

        commands.push(Command {
            name: "exit",
<<<<<<< HEAD
            main: box |_: &Vec<String>| {},
        });

        commands.push(Command {
            name: "fi",
            main: box |_: &Vec<String>| {},
        });

        commands.push(Command {
            name: "if",
            main: box |_: &Vec<String>| {},
        });

        commands.push(Command {
            name: "ls",
            main: box |args: &Vec<String>| {
=======
            main: Box::new(|_: &Vec<String>| {}),
        });

        commands.push(Command {
            name: "fi",
            main: Box::new(|_: &Vec<String>| {}),
        });

        commands.push(Command {
            name: "if",
            main: Box::new(|_: &Vec<String>| {}),
        });

        commands.push(Command {
            name: "ls",
            main: Box::new(|args: &Vec<String>| {
>>>>>>> 22cbb653
                let path = {
                    match args.get(1) {
                        Some(arg) => arg.clone(),
                        None => String::new(),
                    }
                };

                if let Some(dir) = read_dir(&path) {
                    for entry in dir {
                        println!("{}", entry.path());
                    }
                } else {
                    println!("Failed to open directory: {}", path);
                }
<<<<<<< HEAD
            }
        });

        commands.push(Command {
            name: "read",
            main: box |_: &Vec<String>| {},
        });

        commands.push(Command {
            name: "run",
            main: box |args: &Vec<String>| {
=======
            }),
        });

        commands.push(Command {
            name: "pwd",
            main: Box::new(|_: &Vec<String>| {
                if let Some(file) = File::open("") {
                    if let Some(path) = file.path() {
                        println!("{}", path);
                    } else {
                        println!("Could not get the path");
                    }
                } else {
                    println!("Could not open the working directory");
                }
            }),
        });

        commands.push(Command {
            name: "read",
            main: Box::new(|_: &Vec<String>| {}),
        });

        commands.push(Command {
            name: "run",
            main: Box::new(|args: &Vec<String>| {
>>>>>>> 22cbb653
                if let Some(path) = args.get(1) {

                    let mut commands = String::new();
                    if let Some(mut file) = File::open(path) {
                        file.read_to_string(&mut commands);
                    }

                    for command in commands.split('\n') {
                        exec!(command);
<<<<<<< HEAD
                    }
                }
            },
        });

        commands.push(Command {
            name: "pwd",
            main: box |_: &Vec<String>| {
                let mut err = false;
                if let Some(file) = File::open("") {
                    if let Some(path) = file.path() {
                        println!("{}", path);
                    } else {
                        err = true;
=======
>>>>>>> 22cbb653
                    }
                } else {
                    err = true;
                }
                if err {
                    println!("Could not get the path");
                }
            }),
        });

        commands.push(Command {
            name: "sleep",
            main: Box::new(|args: &Vec<String>| {
                let secs = {
                    match args.get(1) {
                        Some(arg) => arg.to_num() as i64,
                        None => 0,
                    }
                };

                let nanos = {
                    match args.get(2) {
                        Some(arg) => arg.to_num() as i32,
                        None => 0,
                    }
                };

                println!("Sleep: {} {}", secs, nanos);
                let remaining = Duration::new(secs, nanos).sleep();
                println!("Remaining: {} {}", remaining.secs, remaining.nanos);
            }),
        });

        commands.push(Command {
            name: "send",
<<<<<<< HEAD
            main: box |args: &Vec<String>| {
=======
            main: Box::new(|args: &Vec<String>| {
>>>>>>> 22cbb653
                if args.len() < 3 {
                    println!("Error: incorrect arguments");
                    println!("Usage: send [url] [data]");
                    return;
                }

                let path = {
                    match args.get(1) {
                        Some(arg) => arg.clone(),
                        None => String::new(),
                    }
                };

                if let Some(mut file) = File::open(&path) {
                    println!("URL: {:?}", file.path());

                    let string: String = args.iter()
                        .skip(2)
                        .fold(String::new(), |s, arg| s + " " + arg)
                        + "\r\n\r\n";

                    match file.write(string.trim_left().as_bytes()) {
                        Some(size) => println!("Wrote {} bytes", size),
                        None => println!("Failed to write"),
                    }

                    let mut string = String::new();
                    match file.read_to_string(&mut string) {
                        Some(_) => println!("{}", string),
                        None => println!("Failed to read"),
                    }
                }
            }),
        });

        // Simple command to create a file, in the current directory
        // The file has got the name given as the first argument of the command
        // If the command have no arguments, the command don't create the file
        commands.push(Command {
            name: "touch",
            main: Box::new(|args: &Vec<String>| {
                match args.get(1) {
                    Some(file_name) => if File::create(file_name).is_none() {
                        println!("Failed to create: {}", file_name);
                    },
                    None => println!("No name provided")
                }
            }),
        });

        commands.push(Command {
            name: "url_hex",
            main: Box::new(|args: &Vec<String>| {
                let path = {
                    match args.get(1) {
                        Some(arg) => arg.clone(),
                        None => String::new(),
                    }
                };

                if let Some(mut file) = File::open(&path) {
                    let mut vec: Vec<u8> = Vec::new();
                    match file.read_to_end(&mut vec) {
                        Some(_) => {
                            let mut line = "HEX:".to_string();
                            for byte in vec.iter() {
                                line = line + " " + &format!("{:X}", *byte);
                            }
                            println!("{}", line);
                        }
                        None => println!("Failed to read"),
                    }
                }
            }),
        });

        commands.push(Command {
            name: "wget",
            main: Box::new(|args: &Vec<String>| {
                if let Some(host) = args.get(1) {
                    if let Some(req) = args.get(2) {
                        if let Some(mut con) = File::open(&("tcp://".to_string() + host)) {
                            con.write(("GET ".to_string() + req + " HTTP/1.1").as_bytes());

                            let mut res = Vec::new();
                            con.read_to_end(&mut res);

                            if let Some(mut file) = File::open(&req) {
                                file.write(&res);
                            }
                        }
                    } else {
                        println!("No request given");
                    }
                } else {
                    println!("No url given");
                }
<<<<<<< HEAD
            },
=======
            }),
>>>>>>> 22cbb653
        });

        let command_list = commands.iter().fold(String::new(), |l , c| l + " " + c.name);

        commands.push(Command {
            name: "help",
<<<<<<< HEAD
            main: box move |_: &Vec<String>| {
=======
            main: Box::new(move |_: &Vec<String>| {
>>>>>>> 22cbb653
                println!("Commands:{}", command_list);
            }),
         });

        commands
    }
}

/// A (env) variable
pub struct Variable {
    pub name: String,
    pub value: String,
}

pub struct Mode {
    value: bool,
}

/// An application
pub struct Application<'a> {
    commands: Vec<Command<'a>>,
    variables: Vec<Variable>,
    modes: Vec<Mode>,
}

impl<'a> Application<'a> {
    /// Create a new empty application
    pub fn new() -> Self {
        return Application {
            commands: Command::vec(),
            variables: Vec::new(),
            modes: Vec::new(),
        };
    }

    fn on_command(&mut self, command_string: &str) {
        //Comment
        if command_string.starts_with('#') {
            return;
        }

        //Show variables
        if command_string == "$" {
            for variable in self.variables.iter() {
                println!("{}={}", variable.name, variable.value);
            }
            return;
        }

        //Explode into arguments, replace variables
        let mut args: Vec<String> = Vec::<String>::new();
        for arg in command_string.split(' ') {
            if !arg.is_empty() {
                if arg.starts_with('$') {
                    let name = arg[1 .. arg.len()].to_string();
                    for variable in self.variables.iter() {
                        if variable.name == name {
                            args.push(variable.value.clone());
                            break;
                        }
                    }
                } else {
                    args.push(arg.to_string());
                }
            }
        }

        //Execute commands
        if let Some(cmd) = args.get(0) {
            if cmd == "if" {
                let mut value = false;

                if let Some(left) = args.get(1) {
                    if let Some(cmp) = args.get(2) {
                        if let Some(right) = args.get(3) {
                            if cmp == "==" {
                                value = *left == *right;
                            } else if cmp == "!=" {
                                value = *left != *right;
                            } else if cmp == ">" {
                                value = left.to_num_signed() > right.to_num_signed();
                            } else if cmp == ">=" {
                                value = left.to_num_signed() >= right.to_num_signed();
                            } else if cmp == "<" {
                                value = left.to_num_signed() < right.to_num_signed();
                            } else if cmp == "<=" {
                                value = left.to_num_signed() <= right.to_num_signed();
                            } else {
                                println!("Unknown comparison: {}", cmp);
                            }
                        } else {
                            println!("No right hand side");
                        }
                    } else {
                        println!("No comparison operator");
                    }
                } else {
                    println!("No left hand side");
                }

                self.modes.insert(0, Mode { value: value });
                return;
            }

            if cmd == "else" {
                let mut syntax_error = false;
                match self.modes.get_mut(0) {
                    Some(mode) => mode.value = !mode.value,
                    None => syntax_error = true,
                }
                if syntax_error {
                    println!("Syntax error: else found with no previous if");
                }
                return;
            }

            if cmd == "fi" {
                let mut syntax_error = false;
                if !self.modes.is_empty() {
                    self.modes.remove(0);
                } else {
                    syntax_error = true;
                }
                if syntax_error {
                    println!("Syntax error: fi found with no previous if");
                }
                return;
            }

            for mode in self.modes.iter() {
                if !mode.value {
                    return;
                }
            }

            if cmd == "read" {
                for i in 1..args.len() {
                    if let Some(arg_original) = args.get(i) {
                        let arg = arg_original.trim();
                        print!("{}=", arg);
                        if let Some(value_original) = readln!() {
                            let value = value_original.trim();
                            self.set_var(arg, value);
                        }
                    }
                }
            }

            //Set variables
            if let Some(i) = cmd.find('=') {
                let name = cmd[0 .. i].trim();
                let mut value = cmd[i + 1 .. cmd.len()].trim().to_string();

                for i in 1..args.len() {
                    if let Some(arg) = args.get(i) {
                        value = value + " " + &arg;
                    }
                }

                self.set_var(name, &value);
                return;
            }

            //Commands
            for command in self.commands.iter() {
                if &command.name == cmd {
                    (*command.main)(&args);
                    return;
                }
            }

            println!("Unknown command: '{}'", cmd);
        }
    }


    pub fn set_var(&mut self, name: &str, value: &str){
        if name.is_empty() {
            return;
        }

        if value.is_empty() {
            let mut remove = -1;
            for i in 0..self.variables.len() {
                match self.variables.get(i) {
                    Some(variable) => if variable.name == name {
                        remove = i as isize;
                        break;
                    },
                    None => break,
                }
            }

            if remove >= 0 {
                self.variables.remove(remove as usize);
            }
        } else {
            for variable in self.variables.iter_mut() {
                if variable.name == name {
                    variable.value = value.to_string();
                    return;
                }
            }

            self.variables.push(Variable {
                name: name.to_string(),
                value: value.to_string(),
            });
        }
    }

<<<<<<< HEAD
=======
    /// Method to return the current directory
    /// If the current directory canno't be find, a default string ("?") will be returned
    pub fn get_current_directory(&mut self) -> String {
        if let Some(file) = File::open("") {
            if let Some(path) = file.path() {
                // Return the current path
                return path
            }
        // Return a default string if the path canno't be find
            else {
                return "?".to_string()
            }
        }
        else {
            return "?".to_string()
        }
    }

>>>>>>> 22cbb653
    /// Run the application
    pub fn main(&mut self) {
        println!("Type help for a command list");
        if let Some(arg) = args().get(1) {
            let command = "run ".to_string() + arg;
            println!("user@redox:{}# {}", self.get_current_directory(), command);
            self.on_command(&command);
        }

        loop {
            for mode in self.modes.iter().rev() {
                if mode.value {
                    print!("+ ");
                } else {
                    print!("- ");
                }
            }
<<<<<<< HEAD
            print!("# ");
=======
            print!("user@redox:{}# ", self.get_current_directory());
>>>>>>> 22cbb653
            if let Some(command_original) = readln!() {
                let command = command_original.trim();
                if command == "exit" {
                    println!("Exit temporarily blocked (due to using terminal as init)")
                    //break;
                } else if !command.is_empty() {
                    self.on_command(&command);
                }
            } else {
                println!("Failed to read from stdin");
            }
        }
    }
}

pub fn main() {
    unsafe {
        let mut app = Box::new(Application::new());
        application = app.deref_mut();
        app.main();
    }
}<|MERGE_RESOLUTION|>--- conflicted
+++ resolved
@@ -45,11 +45,7 @@
 
         commands.push(Command {
             name: "cat",
-<<<<<<< HEAD
-            main: box |args: &Vec<String>| {
-=======
-            main: Box::new(|args: &Vec<String>| {
->>>>>>> 22cbb653
+            main: Box::new(|args: &Vec<String>| {
                 let path = {
                     match args.get(1) {
                         Some(arg) => arg.clone(),
@@ -66,20 +62,12 @@
                 } else {
                     println!("Failed to open file: {}", path);
                 }
-<<<<<<< HEAD
-            },
-=======
-            }),
->>>>>>> 22cbb653
+            }),
         });
 
         commands.push(Command {
             name: "cd",
-<<<<<<< HEAD
-            main: box |args: &Vec<String>| {
-=======
-            main: Box::new(|args: &Vec<String>| {
->>>>>>> 22cbb653
+            main: Box::new(|args: &Vec<String>| {
                 match args.get(1) {
                     Some(path) => {
                         if !change_cwd(&path) {
@@ -88,8 +76,7 @@
                     }
                     None => println!("No path given")
                 }
-<<<<<<< HEAD
-            },
+            }),
         });
 
         // Simple command to create a file, in the current directory
@@ -107,9 +94,6 @@
                     }
                 }
             }
-=======
-            }),
->>>>>>> 22cbb653
         });
 
         commands.push(Command {
@@ -128,18 +112,8 @@
         });
 
         commands.push(Command {
-<<<<<<< HEAD
-            name: "else",
-            main: box |_: &Vec<String>| {},
-        });
-
-        commands.push(Command {
             name: "exec",
-            main: box |args: &Vec<String>| {
-=======
-            name: "exec",
-            main: Box::new(|args: &Vec<String>| {
->>>>>>> 22cbb653
+            main: Box::new(|args: &Vec<String>| {
                 if let Some(arg) = args.get(1) {
                     File::exec(arg);
                 }
@@ -148,24 +122,6 @@
 
         commands.push(Command {
             name: "exit",
-<<<<<<< HEAD
-            main: box |_: &Vec<String>| {},
-        });
-
-        commands.push(Command {
-            name: "fi",
-            main: box |_: &Vec<String>| {},
-        });
-
-        commands.push(Command {
-            name: "if",
-            main: box |_: &Vec<String>| {},
-        });
-
-        commands.push(Command {
-            name: "ls",
-            main: box |args: &Vec<String>| {
-=======
             main: Box::new(|_: &Vec<String>| {}),
         });
 
@@ -182,7 +138,6 @@
         commands.push(Command {
             name: "ls",
             main: Box::new(|args: &Vec<String>| {
->>>>>>> 22cbb653
                 let path = {
                     match args.get(1) {
                         Some(arg) => arg.clone(),
@@ -197,19 +152,6 @@
                 } else {
                     println!("Failed to open directory: {}", path);
                 }
-<<<<<<< HEAD
-            }
-        });
-
-        commands.push(Command {
-            name: "read",
-            main: box |_: &Vec<String>| {},
-        });
-
-        commands.push(Command {
-            name: "run",
-            main: box |args: &Vec<String>| {
-=======
             }),
         });
 
@@ -236,7 +178,6 @@
         commands.push(Command {
             name: "run",
             main: Box::new(|args: &Vec<String>| {
->>>>>>> 22cbb653
                 if let Some(path) = args.get(1) {
 
                     let mut commands = String::new();
@@ -246,29 +187,7 @@
 
                     for command in commands.split('\n') {
                         exec!(command);
-<<<<<<< HEAD
-                    }
-                }
-            },
-        });
-
-        commands.push(Command {
-            name: "pwd",
-            main: box |_: &Vec<String>| {
-                let mut err = false;
-                if let Some(file) = File::open("") {
-                    if let Some(path) = file.path() {
-                        println!("{}", path);
-                    } else {
-                        err = true;
-=======
->>>>>>> 22cbb653
-                    }
-                } else {
-                    err = true;
-                }
-                if err {
-                    println!("Could not get the path");
+                    }
                 }
             }),
         });
@@ -298,11 +217,7 @@
 
         commands.push(Command {
             name: "send",
-<<<<<<< HEAD
-            main: box |args: &Vec<String>| {
-=======
-            main: Box::new(|args: &Vec<String>| {
->>>>>>> 22cbb653
+            main: Box::new(|args: &Vec<String>| {
                 if args.len() < 3 {
                     println!("Error: incorrect arguments");
                     println!("Usage: send [url] [data]");
@@ -400,22 +315,14 @@
                 } else {
                     println!("No url given");
                 }
-<<<<<<< HEAD
-            },
-=======
-            }),
->>>>>>> 22cbb653
+            }),
         });
 
         let command_list = commands.iter().fold(String::new(), |l , c| l + " " + c.name);
 
         commands.push(Command {
             name: "help",
-<<<<<<< HEAD
-            main: box move |_: &Vec<String>| {
-=======
             main: Box::new(move |_: &Vec<String>| {
->>>>>>> 22cbb653
                 println!("Commands:{}", command_list);
             }),
          });
@@ -627,8 +534,6 @@
         }
     }
 
-<<<<<<< HEAD
-=======
     /// Method to return the current directory
     /// If the current directory canno't be find, a default string ("?") will be returned
     pub fn get_current_directory(&mut self) -> String {
@@ -647,7 +552,6 @@
         }
     }
 
->>>>>>> 22cbb653
     /// Run the application
     pub fn main(&mut self) {
         println!("Type help for a command list");
@@ -665,11 +569,7 @@
                     print!("- ");
                 }
             }
-<<<<<<< HEAD
-            print!("# ");
-=======
             print!("user@redox:{}# ", self.get_current_directory());
->>>>>>> 22cbb653
             if let Some(command_original) = readln!() {
                 let command = command_original.trim();
                 if command == "exit" {
