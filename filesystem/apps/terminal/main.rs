extern crate orbital;

use orbital::Color;

use std::fs::File;
use std::io::{Read, Write};
use std::sync::{Arc, Mutex};
use std::syscall::*;
use std::thread;

use window::ConsoleWindow;

mod window;

<<<<<<< HEAD
#[no_mangle]
pub fn main() {
=======
macro_rules! readln {
    () => ({
        let mut buffer = String::new();
        match std::io::stdin().read_line(&mut buffer) {
            Ok(_) => Some(buffer),
            Err(_) => None
        }
    });
}

pub fn pipe() -> [usize; 2] {
    let mut fds = [0; 2];
    SysError::demux(unsafe { sys_pipe2(fds.as_mut_ptr(), 0) }).unwrap();
    fds
}

#[no_mangle] pub fn main() {
    let to_shell_fds = pipe();
    let from_shell_fds = pipe();

    unsafe {
        if SysError::demux(sys_clone(0)).unwrap() == 0{
            //Close STDIO
            sys_close(2);
            sys_close(1);
            sys_close(0);

            //Create piped STDIO
            sys_dup(to_shell_fds[0]);
            sys_dup(from_shell_fds[1]);
            sys_dup(from_shell_fds[1]);

            //Close extra pipes
            sys_close(to_shell_fds[0]);
            sys_close(to_shell_fds[1]);
            sys_close(from_shell_fds[0]);
            sys_close(from_shell_fds[1]);

            //Execute the shell
            let shell = "file:/apps/shell/main.bin\0";
            sys_execve(shell.as_ptr(), 0 as *const *const u8);
            panic!("Shell not found");
        } else{
            //Close extra pipes
            sys_close(to_shell_fds[0]);
            sys_close(from_shell_fds[1]);
        }
    };

>>>>>>> 51ba0949
    let mut window = ConsoleWindow::new(-1, -1, 576, 400, "Terminal");

    let mut from_shell = unsafe { File::from_fd(from_shell_fds[0]).unwrap() };
    loop {
        let mut output = String::new();
        if let Ok(_) = from_shell.read_to_string(&mut output) {
            window.print(&output, Color::rgb(255, 255, 255));
            window.sync();
        } else {
            break;
        }
    }
}<|MERGE_RESOLUTION|>--- conflicted
+++ resolved
@@ -12,10 +12,6 @@
 
 mod window;
 
-<<<<<<< HEAD
-#[no_mangle]
-pub fn main() {
-=======
 macro_rules! readln {
     () => ({
         let mut buffer = String::new();
@@ -65,7 +61,6 @@
         }
     };
 
->>>>>>> 51ba0949
     let mut window = ConsoleWindow::new(-1, -1, 576, 400, "Terminal");
 
     let mut from_shell = unsafe { File::from_fd(from_shell_fds[0]).unwrap() };
